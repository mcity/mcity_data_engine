--- conflicted
+++ resolved
@@ -1,13 +1,8 @@
 import os
 
 # Selection from WORKFLOWS
-<<<<<<< HEAD
-
-
 SELECTED_WORKFLOW = ["embedding_selection"]
-=======
-SELECTED_WORKFLOW = ["auto_labeling"]
->>>>>>> a97507be
+
 
 # Choose from config/datasets.yaml
 SELECTED_DATASET = {
