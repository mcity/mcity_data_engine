import psutil

<<<<<<< HEAD
# Selection from WORKFLOWS
SELECTED_WORKFLOW = ["embedding_selection"]

=======
#: Select workflow list from 'WORKFLOWS = {...}' dictionary
SELECTED_WORKFLOW = ["embedding_selection", "auto_labeling"]
>>>>>>> a6874731

#: Select dataset from config/datasets.yaml
SELECTED_DATASET = {
    "name": "fisheye8k",
    "n_samples": None,  # 'None' (full dataset) or 'int' (subset of the dataset)
}

#: Workflows and associated parameters
WORKFLOWS = {
    "aws_download": {
        "mcity": {
            "bucket": "mcity-data-engine",
            "prefix": "",
            "download_path": "output/datasets/annarbor_rolling",
            "test_run": True,
            "selected_dataset_overwrite": True,
        }
    },
    "embedding_selection": {
        "mode": "compute",  # "compute" or "load"
        "parameters": {
            "compute_representativeness": 0.99,
            "compute_unique_images_greedy": 0.01,
            "compute_unique_images_deterministic": 0.99,
            "compute_similar_images": 0.03,
            "neighbour_count": 3,
        },
        "embedding_models": [  # Select from V51 "Embeddings" models https://docs.voxel51.com/model_zoo/models.html
            "clip-vit-base32-torch",
            # "open-clip-torch",
            # "dinov2-vits14-torch",
            # "dinov2-vits14-reg-torch",
            # "mobilenet-v2-imagenet-torch",
            # "resnet152-imagenet-torch",
            # "vgg19-imagenet-torch",
            # "classification-transformer-torch",
            "detection-transformer-torch",
            "zero-shot-detection-transformer-torch",
            # "zero-shot-classification-transformer-torch",
        ],
    },
    "anomaly_detection": {
        "mode": ["train", "inference"],  # "train" and "inference" supported
        "epochs": 12,
        "early_stop_patience": 5,
        "anomalib_image_models": {  # Choose from https://anomalib.readthedocs.io/en/v1.2.0/markdown/guides/reference/models/image/index.html
            "Padim": {},
            # "EfficientAd": {},
            # "Draem": {},
            # "Cfa": {},
        },
        "anomalib_eval_metrics": [  # Choose from https://anomalib.readthedocs.io/en/v1.2.0/markdown/guides/reference/metrics/index.html. Focus on standard metrics, computation of others can be expensive
            "AUPR",
            "AUROC",
            "F1Max",
        ],
        "data_preparation": {"fisheye8k": {"location": "cam1", "rare_class": "Truck"}},
    },
    "auto_labeling": {
        "mode": ["train", "inference"],  # "train" and "inference" supported
        "model_source": [
            "hf_models_objectdetection",
            "ultralytics",
            "custom_codetr",
        ],
        "n_worker_dataloader": 3,
        "epochs": 12,
        "early_stop_patience": 5,
        "early_stop_threshold": 0,
        "learning_rate": 5e-05,
        "weight_decay": 0.0001,
        "max_grad_norm": 0.01,
        "inference_settings": {
            "do_eval": True,
            "inference_on_evaluation": True,
            "model_hf": None,  # None (automatic selection) or overwrite with Hugging Face ID. Assumes same model as selected below.
            "detection_threshold": 0.2,
        },
        "hf_models_objectdetection": {  # HF Leaderboard: https://huggingface.co/spaces/hf-vision/object_detection_leaderboard
            "microsoft/conditional-detr-resnet-50": {"batch_size": 1},
            # "Omnifact/conditional-detr-resnet-101-dc5": {"batch_size": 1},
            # "facebook/detr-resnet-50": {"batch_size": 1},
            # "facebook/detr-resnet-50-dc5": {"batch_size": 1, "image_size": [960, 960]},
            # "facebook/detr-resnet-101": {"batch_size": 1, "image_size": [960, 960]},
            # "facebook/detr-resnet-101-dc5": {"batch_size": 1, "image_size": [960, 960]},
            # "facebook/deformable-detr-detic": {
            #    "batch_size": 1,
            #    "image_size": [960, 960],
            # },
            # "facebook/deformable-detr-box-supervised": {
            #    "batch_size": 1,
            #    "image_size": [960, 960],
            # },
            # "SenseTime/deformable-detr": {"batch_size": 1, "image_size": [960, 960]},
            # "SenseTime/deformable-detr-with-box-refine": {
            #    "batch_size": 1,
            #    "image_size": [960, 960],
            # },
            # "jozhang97/deta-swin-large": {
            #    "batch_size": 1,
            #    "image_size": [960, 960],
            # },
            # "jozhang97/deta-swin-large-o365": {
            #    "batch_size": 1,
            #    "image_size": [960, 960],
            # },
            # "hustvl/yolos-base": {"batch_size": 1},
        },
        "custom_codetr": {
            "export_dataset_root": "output/datasets/codetr_data/",
            "configs": [
                "projects/configs/co_deformable_detr/co_deformable_detr_r50_1x_coco.py",
                # "projects/configs/co_dino_vit/co_dino_5scale_vit_large_coco.py",
            ],
            "n_gpus": "1",
            "container_tool": "docker",
        },
        "ultralytics": {
            "export_dataset_root": "output/datasets/ultralytics_data/",
            "models": {  # Pick from https://docs.ultralytics.com/models/
                # "yolo11n": {"batch_size": 16, "img_size": 960},
                # "yolo11x": {"batch_size": 1, "img_size": 960},
                "yolo12n": {"batch_size": 16, "img_size": 960},
                # "yolo12x": {"batch_size": 1, "img_size": 640},
            },
        },
    },
    "auto_labeling_zero_shot": {
        "n_post_processing_worker_per_inference_worker": 5,
        "n_worker_dataloader": 3,
        "prefetch_factor_dataloader": 2,
        "hf_models_zeroshot_objectdetection": {
            "omlab/omdet-turbo-swin-tiny-hf": {  # https://huggingface.co/models?pipeline_tag=zero-shot-object-detection&sort=trending&search=omlab%2Fomdet
                "batch_size": 1,
                "n_dataset_chunks": 1,  # Number of chunks to split the dataset into for parallel processing
            },
            "IDEA-Research/grounding-dino-tiny": {  # https://huggingface.co/models?pipeline_tag=zero-shot-object-detection&sort=trending&search=IDEA-Research%2Fgrounding
                "batch_size": 1,
                "n_dataset_chunks": 1,
            },
            "google/owlvit-large-patch14": {  # https://huggingface.co/models?pipeline_tag=zero-shot-object-detection&sort=trending&search=google%2Fowlvit
                "batch_size": 1,
                "n_dataset_chunks": 1,
            },
            "google/owlv2-base-patch16-finetuned": {  # https://huggingface.co/models?pipeline_tag=zero-shot-object-detection&sort=trending&search=google%2Fowlv2
                "batch_size": 1,
                "n_dataset_chunks": 1,
            },
            "google/owlv2-large-patch14-ensemble": {
                "batch_size": 1,
                "n_dataset_chunks": 1,
            },
        },
        "detection_threshold": 0.2,
        "object_classes": [
            "skater",
            "child",
            "bicycle",
            "bicyclist",
            "cyclist",
            "bike",
            "rider",
            "motorcycle",
            "motorcyclist",
            "pedestrian",
            "person",
            "walker",
            "jogger",
            "runner",
            "skateboarder",
            "scooter",
            "vehicle",
            "car",
            "bus",
            "truck",
            "taxi",
            "van",
            "pickup truck",
            "trailer",
            "emergency vehicle",
            "delivery driver",
        ],
    },
    "auto_label_mask": {
        "semantic_segmentation": {
            "sam2": {
                "prompt_field": None,
                "models": [
                    "segment-anything-2-hiera-tiny-image-torch",
                    "segment-anything-2-hiera-small-image-torch",
                    "segment-anything-2-hiera-base-plus-image-torch",
                    "segment-anything-2.1-hiera-tiny-image-torch",
                    "segment-anything-2.1-hiera-small-image-torch",
                    "segment-anything-2.1-hiera-base-plus-image-torch",
                    "segment-anything-2.1-hiera-large-image-torch",
                ],
            },
        },
        "depth_estimation": {
            "dpt": {
                "models": {
                    "Intel/dpt-swinv2-tiny-256",
                    "Intel/dpt-swinv2-large-384",
                    "Intel/dpt-beit-large-384",
                    "Intel/dpt-beit-large-512",
                    "Intel/dpt-large-ade",
                    "Intel/dpt-large",
                    "Intel/dpt-hybrid-midas",
                    "Intel/dpt-swinv2-base-384",
                    "Intel/dpt-beit-base-384",
                },
            },
            "depth_anything": {
                "models": {
                    "LiheYoung/depth-anything-base-hf",
                    "LiheYoung/depth-anything-large-hf",
                    "LiheYoung/depth-anything-small-hf",
                },
            },
            "depth_pro": {
                "models": {
                    "apple/DepthPro-hf",
                }
            },
            "glpn": {
                "models": {"vinvino02/glpn-nyu",
                           "vinvino02/glpn-kitti"},
            },
            "zoe_depth": {
                "models": {
                    "Intel/zoedepth-nyu-kitti",
                    "Intel/zoedepth-nyu",
                    "Intel/zoedepth-kitti",
                },
            },
        },
    },
    "ensemble_selection": {
        "field_includes": "pred_zsod_",  # V51 field used for detections, "pred_zsod_" default for zero-shot object detection models
        "agreement_threshold": 3,  # Threshold for n models necessary for agreement between models
        "iou_threshold": 0.5,  # Threshold for IoU between bboxes to consider them as overlapping
        "max_bbox_size": 0.01,  # Value between [0,1] for the max size of considered bboxes
        "positive_classes": [  # Classes to consider, must be subset of available classes in the detections. Example for Vulnerable Road Users.
            "skater",
            "child",
            "bicycle",
            "bicyclist",
            "cyclist",
            "bike",
            "rider",
            "motorcycle",
            "motorcyclist",
            "pedestrian",
            "person",
            "walker",
            "jogger",
            "runner",
            "skateboarder",
            "scooter",
            "delivery driver",
        ],
    },
}

"""Global settings"""
#: Non-persistent datasets are deleted from the database each time the database is shut down
PERSISTENT = True
#: Accepted splits for data processing
ACCEPTED_SPLITS = ["train", "val", "test"]
cpu_count = len(psutil.Process().cpu_affinity())
#: Max. number of CPU workers
NUM_WORKERS_MAX = 32
NUM_WORKERS = NUM_WORKERS_MAX if cpu_count > NUM_WORKERS_MAX else cpu_count
#: SEED for reproducability
GLOBAL_SEED = 0

"""Hugging Face Config"""
#: Hugging Face name or Organization
HF_ROOT = "mcity-data-engine"  # https://huggingface.co/mcity-data-engine
#: Determins if model weights should be uploaded to Hugging Face
HF_DO_UPLOAD = False

"""Weights and Biases Config"""
#: Determines if tracking with Weights and Biases is activated
WANDB_ACTIVE = True

"""Voxel51 Config"""
#: Address for Voxel51 connection
V51_ADDRESS = "localhost"
#: Port for Voxel51 connection
V51_PORT = 5151
#: Remote app sessions will listen to any connection to their ports
V51_REMOTE = True<|MERGE_RESOLUTION|>--- conflicted
+++ resolved
@@ -1,13 +1,8 @@
 import psutil
 
-<<<<<<< HEAD
-# Selection from WORKFLOWS
-SELECTED_WORKFLOW = ["embedding_selection"]
-
-=======
+
 #: Select workflow list from 'WORKFLOWS = {...}' dictionary
 SELECTED_WORKFLOW = ["embedding_selection", "auto_labeling"]
->>>>>>> a6874731
 
 #: Select dataset from config/datasets.yaml
 SELECTED_DATASET = {
