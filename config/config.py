--- conflicted
+++ resolved
@@ -1,7 +1,6 @@
 import os
 
 # Selection from WORKFLOWS
-<<<<<<< HEAD
 SELECTED_WORKFLOW = ["ensemble_selection"]
 
 # Choose from config/datasets.yaml
@@ -9,12 +8,6 @@
     "name": "fisheye8k",
     "n_samples": None,  # 'None' (full dataset) or 'int' (subset of the dataset)
 }
-=======
-SELECTED_WORKFLOW = ["mask_teacher"]
-
-# Choose from config/datasets.yaml
-SELECTED_DATASET = "Voxel51/fisheye8k"
->>>>>>> 35693788
 
 PERSISTENT = True  # If V51 database is stored
 
@@ -129,7 +122,6 @@
             "hustvl/yolos-base": {"batch_size": 1},
         },
         "custom_codetr": {
-            "train_model": True,  # Set false if model file should be loaded without training
             "export_dataset_root": "/media/dbogdoll/Datasets/codetr_data/",
             "configs": [
                 "projects/configs/co_deformable_detr/co_deformable_detr_r50_1x_coco.py",
@@ -146,48 +138,33 @@
         "prefetch_factor_dataloader": 2,
         "hf_models_zeroshot_objectdetection": {
             # dataset_chunks: Number of chunks to split the dataset into for parallel processing       # batch_size
-<<<<<<< HEAD
             "omlab/omdet-turbo-swin-tiny-hf": {
-                "batch_size": 1,
+                "batch_size": 180,
                 "n_dataset_chunks": 1,
             },  # RTX 4090: 64 ; H 100: 128
             "IDEA-Research/grounding-dino-tiny": {
-                "batch_size": 1,
+                "batch_size": 32,
                 "n_dataset_chunks": 1,
             },  # RTX 4090: 8 ;  H 100: 32
             # "IDEA-Research/grounding-dino-base": {"batch_size": 8, "n_dataset_chunks": 1},            # RTX 4090: 8 ;  H 100: ?
             # "google/owlvit-base-patch16": {"batch_size": 8, "n_dataset_chunks": 1},                   # RTX 4090: 8 ;  H 100: ?
             # "google/owlvit-base-patch32": {"batch_size": 8, "n_dataset_chunks": 1},                   # RTX 4090: 8 ;  H 100: ?
             "google/owlvit-large-patch14": {
-                "batch_size": 1,
+                "batch_size": 24,
                 "n_dataset_chunks": 8,
             },  # RTX 4090: 4 ;  H 100: 16
             # "google/owlv2-base-patch16": {"batch_size": 32, "n_dataset_chunks": 1},                    # RTX 4090: 8 ;  H 100: 32
             # "google/owlv2-base-patch16-ensemble": {"batch_size": 8, "n_dataset_chunks": 1},           # RTX 4090: 8 ;  H 100: ?
             "google/owlv2-base-patch16-finetuned": {
-                "batch_size": 1,
+                "batch_size": 32,
                 "n_dataset_chunks": 8,
             },  # RTX 4090: 8 ;  H 100: 16
             # "google/owlv2-large-patch14": {"batch_size": 8, "n_dataset_chunks": 8},                   # RTX 4090: 2 ;  H 100: 8
             "google/owlv2-large-patch14-ensemble": {
-                "batch_size": 1,
+                "batch_size": 12,
                 "n_dataset_chunks": 8,
             },  # RTX 4090: 2 ;  H 100: 8
             # "google/owlv2-large-patch14-finetuned": {"batch_size": 2, "n_dataset_chunks": },          # RTX 4090: 2 ;  H 100: ?
-=======
-            "omlab/omdet-turbo-swin-tiny-hf": {"batch_size": 180, "n_dataset_chunks": 1},              # RTX 4090: 64 ; H 100: 128
-            "IDEA-Research/grounding-dino-tiny": {"batch_size": 32, "n_dataset_chunks": 1},            # RTX 4090: 8 ;  H 100: 32
-            #"IDEA-Research/grounding-dino-base": {"batch_size": 8, "n_dataset_chunks": 1},            # RTX 4090: 8 ;  H 100: ?
-            #"google/owlvit-base-patch16": {"batch_size": 8, "n_dataset_chunks": 1},                   # RTX 4090: 8 ;  H 100: ?
-            #"google/owlvit-base-patch32": {"batch_size": 8, "n_dataset_chunks": 1},                   # RTX 4090: 8 ;  H 100: ?
-            "google/owlvit-large-patch14": {"batch_size": 24, "n_dataset_chunks": 8},                  # RTX 4090: 4 ;  H 100: 16
-            #"google/owlv2-base-patch16": {"batch_size": 32, "n_dataset_chunks": 1},                    # RTX 4090: 8 ;  H 100: 32
-            #"google/owlv2-base-patch16-ensemble": {"batch_size": 8, "n_dataset_chunks": 1},           # RTX 4090: 8 ;  H 100: ?
-            "google/owlv2-base-patch16-finetuned": {"batch_size": 32, "n_dataset_chunks": 8},          # RTX 4090: 8 ;  H 100: 16
-            #"google/owlv2-large-patch14": {"batch_size": 8, "n_dataset_chunks": 8},                   # RTX 4090: 2 ;  H 100: 8
-            "google/owlv2-large-patch14-ensemble": {"batch_size": 12, "n_dataset_chunks": 8},          # RTX 4090: 2 ;  H 100: 8
-            #"google/owlv2-large-patch14-finetuned": {"batch_size": 2, "n_dataset_chunks": },          # RTX 4090: 2 ;  H 100: ?
->>>>>>> 35693788
         },
         "detection_threshold": 0.2,
         "object_classes": [
@@ -216,9 +193,61 @@
             "pickup truck",
             "trailer",
             "emergency vehicle",
-<<<<<<< HEAD
             "delivery driver",
         ],
+    },
+    "mask_teacher": {
+        "semantic_segmentation": {
+            "sam2": {
+                "prompt_field": None,  # None or Voxel51 field with bbox detections
+                "models": [
+                    "segment-anything-2-hiera-tiny-image-torch",
+                    "segment-anything-2-hiera-small-image-torch",
+                    "segment-anything-2-hiera-base-plus-image-torch",
+                    "segment-anything-2-hiera-large-image-torch",
+                    "segment-anything-2.1-hiera-tiny-image-torch",
+                    "segment-anything-2.1-hiera-small-image-torch",
+                    "segment-anything-2.1-hiera-base-plus-image-torch",
+                    "segment-anything-2.1-hiera-large-image-torch",
+                ],
+            },
+        },
+        "depth_estimation": {
+            "dpt": {
+                "prompt_field": None,
+                "models": {
+                    "Intel/dpt-swinv2-tiny-256",
+                    "Intel/dpt-swinv2-large-384",
+                    "Intel/dpt-beit-large-384",
+                    "Intel/dpt-beit-large-512",
+                    "Intel/dpt-large-ade",
+                    "Intel/dpt-large",
+                    "Intel/dpt-hybrid-midas",
+                    "Intel/dpt-swinv2-base-384",
+                    "Intel/dpt-beit-base-384",
+                },
+            },
+            "depth_anything": {
+                "prompt_field": None,
+                "models": {
+                    "LiheYoung/depth-anything-base-hf",
+                    "LiheYoung/depth-anything-large-hf",
+                    "LiheYoung/depth-anything-small-hf",
+                },
+            },
+            "glpn": {
+                "prompt_field": None,
+                "models": {"vinvino02/glpn-nyu", "vinvino02/glpn-kitti"},
+            },
+            "zoe_depth": {
+                "prompt_field": None,
+                "models": {
+                    "Intel/zoedepth-nyu-kitti",
+                    "Intel/zoedepth-nyu",
+                    "Intel/zoedepth-kitti",
+                },
+            },
+        },
     },
     "ensemble_selection": {
         "field_includes": "pred_zsod_",  # V51 field used for detections, "pred_zsod_" default for zero-shot object detection models
@@ -244,66 +273,6 @@
             "scooter",
             "delivery driver",
         ],
-=======
-            "delivery driver"
-        ],
-    },
-    "mask_teacher": {
-        "semantic_segmentation": {
-            "sam2": {
-                "prompt_field": None,  # None or Voxel51 field with bbox detections
-                "models": [
-                    "segment-anything-2-hiera-tiny-image-torch",
-                    "segment-anything-2-hiera-small-image-torch",
-                    "segment-anything-2-hiera-base-plus-image-torch",
-                    "segment-anything-2-hiera-large-image-torch",
-                    "segment-anything-2.1-hiera-tiny-image-torch",
-                    "segment-anything-2.1-hiera-small-image-torch",
-                    "segment-anything-2.1-hiera-base-plus-image-torch",
-                    "segment-anything-2.1-hiera-large-image-torch",
-                ]
-            },
-        },
-        "depth_estimation": {
-            "dpt": {
-                "prompt_field": None,
-                "models": {
-                    "Intel/dpt-swinv2-tiny-256",
-                    "Intel/dpt-swinv2-large-384",
-                    "Intel/dpt-beit-large-384",
-                    "Intel/dpt-beit-large-512",
-                    "Intel/dpt-large-ade",
-                    "Intel/dpt-large",
-                    "Intel/dpt-hybrid-midas",
-                    "Intel/dpt-swinv2-base-384",
-                    "Intel/dpt-beit-base-384"
-                    },
-            },
-            "depth_anything": {
-                "prompt_field": None,
-                "models": {
-                    "LiheYoung/depth-anything-base-hf",
-                    "LiheYoung/depth-anything-large-hf",
-                    "LiheYoung/depth-anything-small-hf",
-                }
-            },
-            "glpn": {
-                "prompt_field": None,
-                "models": {
-                    "vinvino02/glpn-nyu",
-                    "vinvino02/glpn-kitti"
-                },
-            },
-            "zoe_depth": {
-                "prompt_field": None,
-                "models": {
-                    "Intel/zoedepth-nyu-kitti",
-                    "Intel/zoedepth-nyu",
-                    "Intel/zoedepth-kitti"
-                }
-            }
-        }
->>>>>>> 35693788
     },
 }
 
