--- conflicted
+++ resolved
@@ -1,11 +1,9 @@
 import os
 
 # Selection from WORKFLOWS
-<<<<<<< HEAD
-SELECTED_WORKFLOW = ["auto_label_mask"]
-=======
+
+
 SELECTED_WORKFLOW = ["embedding_selection"]
->>>>>>> 437d4064
 
 # Choose from config/datasets.yaml
 SELECTED_DATASET = {
