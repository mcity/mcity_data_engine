--- conflicted
+++ resolved
@@ -1,15 +1,8 @@
+import os
 import psutil
 
-<<<<<<< HEAD
-# Selection from WORKFLOWS
-
-
+#: Select workflow list from 'WORKFLOWS = {...}' dictionary
 SELECTED_WORKFLOW = ["auto_label_mask"]  # Choose from WORKFLOWS keys
-=======
->>>>>>> 4210c476
-
-#: Select workflow list from 'WORKFLOWS = {...}' dictionary
-SELECTED_WORKFLOW = ["class_mapping"]
 
 #: Select dataset from config/datasets.yaml
 SELECTED_DATASET = {
