import psutil

<<<<<<< HEAD
# Selection from WORKFLOWS
SELECTED_WORKFLOW = ["class_mapping"]

=======
#: Select workflow list from 'WORKFLOWS = {...}' dictionary
SELECTED_WORKFLOW = ["embedding_selection", "auto_labeling"]
>>>>>>> 23287634

#: Select dataset from config/datasets.yaml
SELECTED_DATASET = {
    "name": "fisheye8k",
    "n_samples": None,  # 'None' (full dataset) or 'int' (subset of the dataset)
}

#: Workflows and associated parameters
WORKFLOWS = {
    "aws_download": {
        "mcity": {
            "bucket": "mcity-data-engine",
            "prefix": "",
            "download_path": "output/datasets/annarbor_rolling",
            "test_run": True,
            "selected_dataset_overwrite": True,
        }
    },
    "embedding_selection": {
        "mode": "compute",  # "compute" or "load"
        "parameters": {
            "compute_representativeness": 0.99,
            "compute_unique_images_greedy": 0.01,
            "compute_unique_images_deterministic": 0.99,
            "compute_similar_images": 0.03,
            "neighbour_count": 3,
        },
        "embedding_models": [  # Select from V51 "Embeddings" models https://docs.voxel51.com/model_zoo/models.html
            "clip-vit-base32-torch",
            # "open-clip-torch",
            # "dinov2-vits14-torch",
            # "dinov2-vits14-reg-torch",
            # "mobilenet-v2-imagenet-torch",
            # "resnet152-imagenet-torch",
            # "vgg19-imagenet-torch",
            # "classification-transformer-torch",
            "detection-transformer-torch",
            "zero-shot-detection-transformer-torch",
            # "zero-shot-classification-transformer-torch",
        ],
    },
    "anomaly_detection": {
        "mode": ["train", "inference"],  # "train" and "inference" supported
        "epochs": 12,
        "early_stop_patience": 5,
        "anomalib_image_models": {  # Choose from https://anomalib.readthedocs.io/en/v1.2.0/markdown/guides/reference/models/image/index.html
            "Padim": {},
            # "EfficientAd": {},
            # "Draem": {},
            # "Cfa": {},
        },
        "anomalib_eval_metrics": [  # Choose from https://anomalib.readthedocs.io/en/v1.2.0/markdown/guides/reference/metrics/index.html. Focus on standard metrics, computation of others can be expensive
            "AUPR",
            "AUROC",
            "F1Max",
        ],
        "data_preparation": {"fisheye8k": {"location": "cam1", "rare_class": "Truck"}},
    },
    "auto_labeling": {
        "mode": ["train", "inference"],  # "train" and "inference" supported
        "model_source": [
            "hf_models_objectdetection",
            "ultralytics",
            "custom_codetr",
        ],
        "n_worker_dataloader": 3,
        "epochs": 12,
        "early_stop_patience": 5,
        "early_stop_threshold": 0,
        "learning_rate": 5e-05,
        "weight_decay": 0.0001,
        "max_grad_norm": 0.01,
        "inference_settings": {
            "do_eval": True,
            "inference_on_evaluation": True,
            "model_hf": None,  # None (automatic selection) or Hugging Face ID
            "detection_threshold": 0.2,
        },
        "hf_models_objectdetection": {  # HF Leaderboard: https://huggingface.co/spaces/hf-vision/object_detection_leaderboard
            "microsoft/conditional-detr-resnet-50": {"batch_size": 1},
            # "Omnifact/conditional-detr-resnet-101-dc5": {"batch_size": 1},
            # "facebook/detr-resnet-50": {"batch_size": 1},
            # "facebook/detr-resnet-50-dc5": {"batch_size": 1, "image_size": [960, 960]},
            # "facebook/detr-resnet-101": {"batch_size": 1, "image_size": [960, 960]},
            # "facebook/detr-resnet-101-dc5": {"batch_size": 1, "image_size": [960, 960]},
            # "facebook/deformable-detr-detic": {
            #    "batch_size": 1,
            #    "image_size": [960, 960],
            # },
            # "facebook/deformable-detr-box-supervised": {
            #    "batch_size": 1,
            #    "image_size": [960, 960],
            # },
            # "SenseTime/deformable-detr": {"batch_size": 1, "image_size": [960, 960]},
            # "SenseTime/deformable-detr-with-box-refine": {
            #    "batch_size": 1,
            #    "image_size": [960, 960],
            # },
            # "jozhang97/deta-swin-large": {
            #    "batch_size": 1,
            #    "image_size": [960, 960],
            # },
            # "jozhang97/deta-swin-large-o365": {
            #    "batch_size": 1,
            #    "image_size": [960, 960],
            # },
            # "hustvl/yolos-base": {"batch_size": 1},
        },
        "custom_codetr": {
            "export_dataset_root": "output/datasets/codetr_data/",
            "configs": [
                "projects/configs/co_deformable_detr/co_deformable_detr_r50_1x_coco.py",
                # "projects/configs/co_dino_vit/co_dino_5scale_vit_large_coco.py",
            ],
            "n_gpus": "1",
            "container_tool": "docker",
        },
        "ultralytics": {
            "export_dataset_root": "output/datasets/ultralytics_data/",
            "models": {  # Pick from https://docs.ultralytics.com/models/
                # "yolo11n": {"batch_size": 16, "img_size": 960},
                # "yolo11x": {"batch_size": 1, "img_size": 960},
                "yolo12n": {"batch_size": 16, "img_size": 960},
                # "yolo12x": {"batch_size": 1, "img_size": 640},
            },
        },
    },
    "auto_labeling_zero_shot": {
        "n_post_processing_worker_per_inference_worker": 5,
        "n_worker_dataloader": 3,
        "prefetch_factor_dataloader": 2,
        "hf_models_zeroshot_objectdetection": {
            "omlab/omdet-turbo-swin-tiny-hf": {  # https://huggingface.co/models?pipeline_tag=zero-shot-object-detection&sort=trending&search=omlab%2Fomdet
                "batch_size": 1,
                "n_dataset_chunks": 1,  # Number of chunks to split the dataset into for parallel processing
            },
            "IDEA-Research/grounding-dino-tiny": {  # https://huggingface.co/models?pipeline_tag=zero-shot-object-detection&sort=trending&search=IDEA-Research%2Fgrounding
                "batch_size": 1,
                "n_dataset_chunks": 1,
            },
            "google/owlvit-large-patch14": {  # https://huggingface.co/models?pipeline_tag=zero-shot-object-detection&sort=trending&search=google%2Fowlvit
                "batch_size": 1,
                "n_dataset_chunks": 1,
            },
            "google/owlv2-base-patch16-finetuned": {  # https://huggingface.co/models?pipeline_tag=zero-shot-object-detection&sort=trending&search=google%2Fowlv2
                "batch_size": 1,
                "n_dataset_chunks": 1,
            },
            "google/owlv2-large-patch14-ensemble": {
                "batch_size": 1,
                "n_dataset_chunks": 1,
            },
        },
        "detection_threshold": 0.2,
        "object_classes": [
            "skater",
            "child",
            "bicycle",
            "bicyclist",
            "cyclist",
            "bike",
            "rider",
            "motorcycle",
            "motorcyclist",
            "pedestrian",
            "person",
            "walker",
            "jogger",
            "runner",
            "skateboarder",
            "scooter",
            "vehicle",
            "car",
            "bus",
            "truck",
            "taxi",
            "van",
            "pickup truck",
            "trailer",
            "emergency vehicle",
            "delivery driver",
        ],
    },
    "mask_teacher": {
        "semantic_segmentation": {
            "sam2": {
                "prompt_field": None,  # None or Voxel51 field with bbox detections
                "models": [
                    "segment-anything-2-hiera-tiny-image-torch",
                    "segment-anything-2-hiera-small-image-torch",
                    "segment-anything-2-hiera-base-plus-image-torch",
                    "segment-anything-2-hiera-large-image-torch",
                    "segment-anything-2.1-hiera-tiny-image-torch",
                    "segment-anything-2.1-hiera-small-image-torch",
                    "segment-anything-2.1-hiera-base-plus-image-torch",
                    "segment-anything-2.1-hiera-large-image-torch",
                ],
            },
        },
        "depth_estimation": {
            "dpt": {
                "prompt_field": None,
                "models": {
                    "Intel/dpt-swinv2-tiny-256",
                    "Intel/dpt-swinv2-large-384",
                    "Intel/dpt-beit-large-384",
                    "Intel/dpt-beit-large-512",
                    "Intel/dpt-large-ade",
                    "Intel/dpt-large",
                    "Intel/dpt-hybrid-midas",
                    "Intel/dpt-swinv2-base-384",
                    "Intel/dpt-beit-base-384",
                },
            },
            "depth_anything": {
                "prompt_field": None,
                "models": {
                    "LiheYoung/depth-anything-base-hf",
                    "LiheYoung/depth-anything-large-hf",
                    "LiheYoung/depth-anything-small-hf",
                },
            },
            "glpn": {
                "prompt_field": None,
                "models": {"vinvino02/glpn-nyu", "vinvino02/glpn-kitti"},
            },
            "zoe_depth": {
                "prompt_field": None,
                "models": {
                    "Intel/zoedepth-nyu-kitti",
                    "Intel/zoedepth-nyu",
                    "Intel/zoedepth-kitti",
                },
            },
        },
    },
    "ensemble_selection": {
        "field_includes": "pred_zsod_",  # V51 field used for detections, "pred_zsod_" default for zero-shot object detection models
        "agreement_threshold": 3,  # Threshold for n models necessary for agreement between models
        "iou_threshold": 0.5,  # Threshold for IoU between bboxes to consider them as overlapping
        "max_bbox_size": 0.01,  # Value between [0,1] for the max size of considered bboxes
        "positive_classes": [  # Classes to consider, must be subset of available classes in the detections. Example for Vulnerable Road Users.
            "skater",
            "child",
            "bicycle",
            "bicyclist",
            "cyclist",
            "bike",
            "rider",
            "motorcycle",
            "motorcyclist",
            "pedestrian",
            "person",
            "walker",
            "jogger",
            "runner",
            "skateboarder",
            "scooter",
            "delivery driver",
        ],
    },

    "class_mapping": {
        # get the source and target dataset names from datasets.yaml
        "dataset_source": "fisheye8k",
        "dataset_target": "mcity_fisheye_2000",
         # Choose any number of models from the options below hf_models_zeroshot_classification, to not include a model for class mapping, just comment it out
         #https://huggingface.co/docs/transformers/model_doc/auto#transformers.AutoModelForZeroShotImageClassification
        "hf_models_zeroshot_classification": [
            "Salesforce/blip2-itm-vit-g",
            "openai/clip-vit-large-patch14",
            "google/siglip-so400m-patch14-384",
            #"google/siglip2-base-patch16-224",
            "kakaobrain/align-base",
            "BAAI/AltCLIP",
            "CIDAS/clipseg-rd64-refined"
        ],
        "thresholds": {
            "confidence": 0.2
        },
        "candidate_labels": {
            #Target class(Generalized class) : Source classes(specific categories)
            "Car": ["car", "van", "pickup"],
            "Truck": ["truck", "pickup"],
            #One_to_one_mapping
            "Bike" : ["motorbike/cycler"]
            #Can add other class mappings in here
        }
    }
}

"""Global settings"""
#: Non-persistent datasets are deleted from the database each time the database is shut down
PERSISTENT = True
#: Accepted splits for data processing
ACCEPTED_SPLITS = ["train", "val", "test"]
cpu_count = len(psutil.Process().cpu_affinity())
#: Max. number of CPU workers
NUM_WORKERS_MAX = 32
NUM_WORKERS = NUM_WORKERS_MAX if cpu_count > NUM_WORKERS_MAX else cpu_count
#: SEED for reproducability
GLOBAL_SEED = 0

"""Hugging Face Config"""
#: Hugging Face name or Organization
HF_ROOT = "mcity-data-engine"  # https://huggingface.co/mcity-data-engine
#: Determins if model weights should be uploaded to Hugging Face
HF_DO_UPLOAD = False

"""Weights and Biases Config"""
#: Determines if tracking with Weights and Biases is activated
WANDB_ACTIVE = True

"""Voxel51 Config"""
#: Address for Voxel51 connection
V51_ADDRESS = "localhost"
#: Port for Voxel51 connection
V51_PORT = 5151
#: Remote app sessions will listen to any connection to their ports
V51_REMOTE = True<|MERGE_RESOLUTION|>--- conflicted
+++ resolved
@@ -1,13 +1,8 @@
 import psutil
 
-<<<<<<< HEAD
-# Selection from WORKFLOWS
-SELECTED_WORKFLOW = ["class_mapping"]
-
-=======
+
 #: Select workflow list from 'WORKFLOWS = {...}' dictionary
 SELECTED_WORKFLOW = ["embedding_selection", "auto_labeling"]
->>>>>>> 23287634
 
 #: Select dataset from config/datasets.yaml
 SELECTED_DATASET = {
