import os

# Selection from WORKFLOWS
<<<<<<< HEAD
SELECTED_WORKFLOW = ["class_mapping"]
=======
SELECTED_WORKFLOW = ["embedding_selection"]
>>>>>>> f755768f

# Choose from config/datasets.yaml
SELECTED_DATASET = {
    "name": "fisheye8k",
    "n_samples": None,  # 'None' (full dataset) or 'int' (subset of the dataset)
}

PERSISTENT = True  # If V51 database is stored

# Workflows and associated parameters
WORKFLOWS = {
    "aws_download": {
        "mcity": {
            "bucket": "mcity-data-engine",
            "prefix": "",
            "download_path": "output/datasets/annarbor_rolling",
            "test_run": True,
            "selected_dataset_overwrite": True,
        }
    },
    "embedding_selection": {
        "mode": "load",  # "compute" or "load"
        "parameters": {
            "compute_representativeness": 0.99,
            "compute_unique_images_greedy": 0.01,
            "compute_unique_images_deterministic": 0.99,
            "compute_similar_images": 0.03,
            "neighbour_count": 3,
        },
        "embedding_models": [  # Select from V51 "Embeddings" models https://docs.voxel51.com/model_zoo/models.html
            "clip-vit-base32-torch",
            # "open-clip-torch",
            # "dinov2-vits14-torch",
            # "dinov2-vits14-reg-torch",
            # "mobilenet-v2-imagenet-torch",
            # "resnet152-imagenet-torch",
            # "vgg19-imagenet-torch",
            # "classification-transformer-torch",
            # "detection-transformer-torch",
            # "zero-shot-detection-transformer-torch",
            # "zero-shot-classification-transformer-torch",
        ],
    },
    "anomaly_detection": {
        "mode": ["inference"],  # "train" and "inference" supported
        "epochs": 36,
        "early_stop_patience": 5,
        "anomalib_image_models": {  # Choose from https://anomalib.readthedocs.io/en/v1.2.0/markdown/guides/reference/models/image/index.html
            "Padim": {},
            "EfficientAd": {},
            "Draem": {},
            "Cfa": {},
        },
        "anomalib_eval_metrics": [  # Choose from https://anomalib.readthedocs.io/en/v1.2.0/markdown/guides/reference/metrics/index.html Focus on standard metrics, computation of others can be expensive
            "AUPR",
            "AUROC",
            "F1Max",
        ],
        "data_preparation": {"fisheye8k": {"location": "cam1", "rare_class": "Truck"}},
    },
    "auto_labeling": {
        "mode": ["inference"],  # "train" and "inference" supported
        "model_source": [
            "hf_models_objectdetection"
        ],  # "hf_models_objectdetection" and "custom_codetr" and "ultralytics" supported
        "n_worker_dataloader": 3,
        "epochs": 36,
        "early_stop_patience": 5,
        "early_stop_threshold": 0,
        "learning_rate": 5e-05,
        "weight_decay": 0.0001,
        "max_grad_norm": 0.01,
        "hf_models_objectdetection": {  # HF Leaderboard: https://huggingface.co/spaces/hf-vision/object_detection_leaderboard
            "microsoft/conditional-detr-resnet-50": {"batch_size": 1},
            "Omnifact/conditional-detr-resnet-101-dc5": {"batch_size": 1},
            "facebook/detr-resnet-50": {"batch_size": 1},
            "facebook/detr-resnet-50-dc5": {"batch_size": 1, "image_size": [960, 960]},
            "facebook/detr-resnet-101": {"batch_size": 1, "image_size": [960, 960]},
            "facebook/detr-resnet-101-dc5": {"batch_size": 1, "image_size": [960, 960]},
            "facebook/deformable-detr-detic": {
                "batch_size": 1,
                "image_size": [960, 960],
            },
            "facebook/deformable-detr-box-supervised": {
                "batch_size": 1,
                "image_size": [960, 960],
            },
            "SenseTime/deformable-detr": {"batch_size": 1, "image_size": [960, 960]},
            "SenseTime/deformable-detr-with-box-refine-two-stage": {
                "batch_size": 1,
                "image_size": [960, 960],
            },
            "SenseTime/deformable-detr-with-box-refine": {
                "batch_size": 1,
                "image_size": [960, 960],
            },
            "jozhang97/deta-swin-large": {
                "batch_size": 1,
                "image_size": [960, 960],
            },
            "jozhang97/deta-swin-large-o365": {
                "batch_size": 1,
                "image_size": [960, 960],
            },
            "jozhang97/deta-resnet-50": {"batch_size": 1, "image_size": [960, 960]},
            "jozhang97/deta-resnet-50-24-epochs": {
                "batch_size": 1,
                "image_size": [960, 960],
            },
            "hustvl/yolos-base": {"batch_size": 1},
        },
        "custom_codetr": {
            "export_dataset_root": "/media/dbogdoll/Datasets/codetr_data/",
            "configs": [
                "projects/configs/co_deformable_detr/co_deformable_detr_r50_1x_coco.py",
                "projects/configs/co_dino_vit/co_dino_5scale_vit_large_coco.py",
            ],
            "n_gpus": "1",
            "container_tool": "docker",
        },
        "ultralytics": {},
    },
    "auto_labeling_zero_shot": {
        "n_post_processing_worker_per_inference_worker": 5,
        "n_worker_dataloader": 3,
        "prefetch_factor_dataloader": 2,
        "hf_models_zeroshot_objectdetection": {
            "omlab/omdet-turbo-swin-tiny-hf": {  # https://huggingface.co/models?pipeline_tag=zero-shot-object-detection&sort=trending&search=omlab%2Fomdet
                "batch_size": 1,
                "n_dataset_chunks": 1,  # Number of chunks to split the dataset into for parallel processing
            },
            "IDEA-Research/grounding-dino-tiny": {  # https://huggingface.co/models?pipeline_tag=zero-shot-object-detection&sort=trending&search=IDEA-Research%2Fgrounding
                "batch_size": 1,
                "n_dataset_chunks": 1,
            },
            "google/owlvit-large-patch14": {  # https://huggingface.co/models?pipeline_tag=zero-shot-object-detection&sort=trending&search=google%2Fowlvit
                "batch_size": 1,
                "n_dataset_chunks": 1,
            },
            "google/owlv2-base-patch16-finetuned": {  # https://huggingface.co/models?pipeline_tag=zero-shot-object-detection&sort=trending&search=google%2Fowlv2
                "batch_size": 1,
                "n_dataset_chunks": 1,
            },
            "google/owlv2-large-patch14-ensemble": {
                "batch_size": 1,
                "n_dataset_chunks": 1,
            },
        },
        "detection_threshold": 0.2,
        "object_classes": [
            "skater",
            "child",
            "bicycle",
            "bicyclist",
            "cyclist",
            "bike",
            "rider",
            "motorcycle",
            "motorcyclist",
            "pedestrian",
            "person",
            "walker",
            "jogger",
            "runner",
            "skateboarder",
            "scooter",
            "vehicle",
            "car",
            "bus",
            "truck",
            "taxi",
            "van",
            "pickup truck",
            "trailer",
            "emergency vehicle",
            "delivery driver",
        ],
    },
    "mask_teacher": {
        "semantic_segmentation": {
            "sam2": {
                "prompt_field": None,  # None or Voxel51 field with bbox detections
                "models": [
                    "segment-anything-2-hiera-tiny-image-torch",
                    "segment-anything-2-hiera-small-image-torch",
                    "segment-anything-2-hiera-base-plus-image-torch",
                    "segment-anything-2-hiera-large-image-torch",
                    "segment-anything-2.1-hiera-tiny-image-torch",
                    "segment-anything-2.1-hiera-small-image-torch",
                    "segment-anything-2.1-hiera-base-plus-image-torch",
                    "segment-anything-2.1-hiera-large-image-torch",
                ],
            },
        },
        "depth_estimation": {
            "dpt": {
                "prompt_field": None,
                "models": {
                    "Intel/dpt-swinv2-tiny-256",
                    "Intel/dpt-swinv2-large-384",
                    "Intel/dpt-beit-large-384",
                    "Intel/dpt-beit-large-512",
                    "Intel/dpt-large-ade",
                    "Intel/dpt-large",
                    "Intel/dpt-hybrid-midas",
                    "Intel/dpt-swinv2-base-384",
                    "Intel/dpt-beit-base-384",
                },
            },
            "depth_anything": {
                "prompt_field": None,
                "models": {
                    "LiheYoung/depth-anything-base-hf",
                    "LiheYoung/depth-anything-large-hf",
                    "LiheYoung/depth-anything-small-hf",
                },
            },
            "glpn": {
                "prompt_field": None,
                "models": {"vinvino02/glpn-nyu", "vinvino02/glpn-kitti"},
            },
            "zoe_depth": {
                "prompt_field": None,
                "models": {
                    "Intel/zoedepth-nyu-kitti",
                    "Intel/zoedepth-nyu",
                    "Intel/zoedepth-kitti",
                },
            },
        },
    },
    "ensemble_selection": {
        "field_includes": "pred_zsod_",  # V51 field used for detections, "pred_zsod_" default for zero-shot object detection models
        "agreement_threshold": 3,  # Threshold for n models necessary for agreement between models
        "iou_threshold": 0.5,  # Threshold for IoU between bboxes to consider them as overlapping
        "max_bbox_size": 0.01,  # Value between [0,1] for the max size of considered bboxes
        "positive_classes": [  # Classes to consider, must be subset of available classes in the detections. Example for Vulnerable Road Users.
            "skater",
            "child",
            "bicycle",
            "bicyclist",
            "cyclist",
            "bike",
            "rider",
            "motorcycle",
            "motorcyclist",
            "pedestrian",
            "person",
            "walker",
            "jogger",
            "runner",
            "skateboarder",
            "scooter",
            "delivery driver",
        ],
    },

    "class_mapping": {
        # get the source and target dataset names from datasets.yaml
        "dataset_source": "fisheye8k",
        "dataset_target": "mcity_fisheye_2000",
         # Choose any number of models from the options below hf_models_zeroshot_classification, to not include a model for class mapping, just comment it out
         #https://huggingface.co/docs/transformers/model_doc/auto#transformers.AutoModelForZeroShotImageClassification
        "hf_models_zeroshot_classification": [
            "Salesforce/blip2-itm-vit-g",
            "openai/clip-vit-large-patch14",
            "google/siglip-so400m-patch14-384",
            #"google/siglip2-so400m-patch14-384",
            "kakaobrain/align-base",
            "BAAI/AltCLIP",
            "CIDAS/clipseg-rd64-refined"
        ],
        "thresholds": {
            "confidence": 0.2
        },
        "candidate_labels": {
            #Parent class(Generalized class) : Children classes(specific categories)
            "Car": ["car", "van", "pickup"],
            "Truck": ["truck", "pickup"],
            #One_to_one_mapping
            "Bike" : ["motorbike/cycler"]
            #Can add other class mappings in here
        }
    }
}

# Global settings
ACCEPTED_SPLITS = ["train", "val", "test"]
cpu_count = os.cpu_count()
NUM_WORKERS = 32 if cpu_count > 32 else cpu_count
GLOBAL_SEED = 0

# Hugging Face Config
HF_ROOT = "mcity-data-engine"  # https://huggingface.co/mcity-data-engine
HF_DO_UPLOAD = False

# Weights and Biases Config
WANDB_ACTIVE = True

# Voxel51 Config
V51_ADDRESS = "localhost"
V51_PORT = 5151
V51_REMOTE = True<|MERGE_RESOLUTION|>--- conflicted
+++ resolved
@@ -1,11 +1,8 @@
 import os
 
 # Selection from WORKFLOWS
-<<<<<<< HEAD
 SELECTED_WORKFLOW = ["class_mapping"]
-=======
-SELECTED_WORKFLOW = ["embedding_selection"]
->>>>>>> f755768f
+
 
 # Choose from config/datasets.yaml
 SELECTED_DATASET = {
