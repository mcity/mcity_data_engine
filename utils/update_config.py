--- conflicted
+++ resolved
@@ -24,24 +24,10 @@
 
 
 class ConfigVisitor(ast.NodeTransformer):
-<<<<<<< HEAD
     """AST visitor that transforms specific configuration variable assignments in the source code."""
 
-    def visit_Assign(self, node):
-        """Processes AST nodes related to variable assignments, modifying specific configuration variables."""
-        if isinstance(node.targets[0], _ast.Name):
-            if node.targets[0].id == "SELECTED_WORKFLOW":
-                node.value = ast.Constant(value=["embedding_selection"])
-            elif node.targets[0].id == "WORKFLOWS":
-                node.value = ast.Constant(value=UPDATED_WORKFLOWS)
-            elif node.targets[0].id == "WANDB_ACTIVE":
-                node.value = ast.Constant(value=False)
-            elif node.targets[0].id == "V51_REMOTE":
-                node.value = ast.Constant(value=False)
-        return node
-=======
         def visit_Assign(self, node):
-            # Look for the assignment of the variables we want to modify
+            """Processes AST nodes related to variable assignments, modifying specific configuration variables."""
             if isinstance(node.targets[0], _ast.Name):
                 if node.targets[0].id == "SELECTED_WORKFLOW":
                     node.value = ast.Constant(value=["embedding_selection"] )
@@ -54,7 +40,6 @@
                 elif node.targets[0].id == "V51_REMOTE":
                     node.value = ast.Constant(value=False)
             return node
->>>>>>> 605347db
 
 
 if __name__ == "__main__":
