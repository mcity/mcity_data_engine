--- conflicted
+++ resolved
@@ -23,11 +23,7 @@
     dataset_name = "fisheye8k_v51_brain_test"
     try:
         dataset = load_from_hub(
-<<<<<<< HEAD
-            repo_id=dataset_name_hub, max_samples=100, name=dataset_name
-=======
-            repo_id=dataset_name_hub, max_samples=50, name=dataset_name
->>>>>>> 24e8f925
+        repo_id=dataset_name_hub, max_samples=50, name=dataset_name
         )
     except:
         dataset = fo.load_dataset(dataset_name)
