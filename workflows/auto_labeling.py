--- conflicted
+++ resolved
@@ -23,10 +23,7 @@
 import wandb
 from accelerate.test_utils.testing import get_backend
 from datasets import Split
-<<<<<<< HEAD
 from fiftyone import ViewField as F
-=======
->>>>>>> 437d4064
 from huggingface_hub import HfApi, hf_hub_download
 from PIL import Image
 from torch.utils.data import DataLoader, Subset
