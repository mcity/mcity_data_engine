import datetime
import logging
import signal
import sys
import time
import warnings
from typing import Dict, List

import torch

IGNORE_FUTURE_WARNINGS = True
if IGNORE_FUTURE_WARNINGS:
    warnings.simplefilter("ignore", category=FutureWarning)

import gc

import fiftyone as fo
import torch.multiprocessing as mp
from tqdm import tqdm

from config.config import (
    SELECTED_DATASET,
    SELECTED_WORKFLOW,
    V51_ADDRESS,
    V51_PORT,
    V51_REMOTE,
    WORKFLOWS,
)
from utils.anomaly_detection_data_preparation import AnomalyDetectionDataPreparation
from utils.data_loader import FiftyOneTorchDatasetCOCO, TorchToHFDatasetCOCO
from utils.dataset_loader import load_dataset
from utils.logging import configure_logging
from utils.mp_distribution import ZeroShotDistributer
from utils.sidebar_groups import arrange_fields_in_groups
from utils.wandb_helper import wandb_close, wandb_init
from workflows.anomaly_detection import Anodec
from workflows.auto_labeling import (
    CustomCoDETRObjectDetection,
    HuggingFaceObjectDetection,
    UltralyticsObjectDetection,
    ZeroShotObjectDetection,
)
from workflows.aws_download import AwsDownloader
from workflows.embedding_selection import EmbeddingSelection
from workflows.ensemble_selection import EnsembleSelection
from workflows.teacher_mask import MaskTeacher

wandb_run = None  # Init globally to make sure it is available


def signal_handler(sig, frame):
    logging.error("You pressed Ctrl+C!")
    try:
        wandb_close(exit_code=1)
        cleanup_memory()
    except:
        pass
    sys.exit(0)


def workflow_aws_download(parameters, wandb_activate=True):
    dataset = None
    dataset_name = None
    wandb_exit_code = 0
    files_to_be_downloaded = 0
    try:
        # Config
        bucket = parameters["bucket"]
        prefix = parameters["prefix"]
        download_path = parameters["download_path"]
        test_run = parameters["test_run"]

        # Logging
        now = datetime.datetime.now()
        datetime_str = now.strftime("%Y-%m-%d_%H-%M-%S")
        log_dir = f"logs/tensorboard/aws_{datetime_str}"

        dataset_name = f"annarbor_rolling_{datetime_str}"

        # Weights and Biases
        wandb_run = wandb_init(
            run_name=dataset_name,
            project_name="AWS Download",
            dataset_name=dataset_name,
            log_dir=log_dir,
            wandb_activate=wandb_activate,
        )

        # Workflow
        aws_downloader = AwsDownloader(
            bucket=bucket,
            prefix=prefix,
            download_path=download_path,
            test_run=test_run,
        )

        (
            sub_folder,
            files,
            files_to_be_downloaded,
            DOWNLOAD_NUMBER_SUCCESS,
            DOWNLOAD_SIZE_SUCCESS,
        ) = aws_downloader.download_files(log_dir=log_dir)

        dataset = aws_downloader.decode_data(
            sub_folder=sub_folder,
            files=files,
            log_dir=log_dir,
            dataset_name=dataset_name,
        )

    except Exception as e:
        logging.error(f"AWS Download and Extraction failed: {e}")
        wandb_exit_code = 1

    finally:
        wandb_close(wandb_exit_code)

    return dataset, dataset_name, files_to_be_downloaded


def workflow_anomaly_detection(
    dataset_normal,
    dataset_ano_dec,
    dataset_info,
    eval_metrics,
    run_config,
    wandb_activate=True,
):
    try:
        # Weights and Biases
        wandb_exit_code = 0
        wandb_run, log_dir = wandb_init(
            run_name=run_config["model_name"],
            project_name="Selection by Anomaly Detection",
            dataset_name=dataset_info["name"],
            config=run_config,
            wandb_activate=wandb_activate,
        )

        # Workflow

        SUPPORTED_MODES = ["train", "inference"]
        # Check if all selected modes are supported
        for mode in run_config["mode"]:
            if mode not in SUPPORTED_MODES:
                logging.error(f"Selected mode {mode} is not supported.")
        if SUPPORTED_MODES[0] in run_config["mode"]:
            ano_dec = Anodec(
                dataset=dataset_ano_dec,
                eval_metrics=eval_metrics,
                dataset_info=dataset_info,
                config=run_config,
                tensorboard_output=log_dir,
            )
            ano_dec.train_and_export_model()
            ano_dec.run_inference(mode=SUPPORTED_MODES[0])
            ano_dec.eval_v51()
        if SUPPORTED_MODES[1] in run_config["mode"]:
            ano_dec = Anodec(
                dataset=dataset_normal,
                eval_metrics=eval_metrics,
                dataset_info=dataset_info,
                config=run_config,
                tensorboard_output=log_dir,
            )
            ano_dec.run_inference(mode=SUPPORTED_MODES[1])

    except Exception as e:
        logging.error(
            f"Error in Anomaly Detection for model {run_config['model_name']}: {e}"
        )
        wandb_exit_code = 1
    finally:
        wandb_close(exit_code=wandb_exit_code)

    return True


def workflow_embedding_selection(
    dataset, dataset_info, MODEL_NAME, config, wandb_activate=True
):
    try:
        wandb_exit_code = 0
        wandb_run, log_dir = wandb_init(
            run_name=MODEL_NAME,
            project_name="Selection by Embedding",
            dataset_name=dataset_info["name"],
            config=config,
            wandb_activate=wandb_activate,
        )
        embedding_selector = EmbeddingSelection(
            dataset, dataset_info, MODEL_NAME, log_dir
        )

        if embedding_selector.model_already_used == False:

            embedding_selector.compute_embeddings(config["mode"])
            embedding_selector.compute_similarity()

            # Find representative and unique samples as center points for further selections
            thresholds = config["parameters"]
            embedding_selector.compute_representativeness(
                thresholds["compute_representativeness"]
            )
            embedding_selector.compute_unique_images_greedy(
                thresholds["compute_unique_images_greedy"]
            )
            embedding_selector.compute_unique_images_deterministic(
                thresholds["compute_unique_images_deterministic"]
            )

            # Select samples similar to the center points to enlarge the dataset
            embedding_selector.compute_similar_images(
                thresholds["compute_similar_images"], thresholds["neighbour_count"]
            )
        else:
            logging.warning(
                f"Skipping model {embedding_selector.model_name_key}. It was already used for sample selection."
            )

    except Exception as e:
        logging.error(f"An error occurred with model {MODEL_NAME}: {e}")
        wandb_exit_code = 1
    finally:
        wandb_close(wandb_exit_code)

    return True


def workflow_auto_labeling_ultralytics(dataset, run_config, wandb_activate=True):
    try:
        wandb_exit_code = 0
        wandb_run = wandb_init(
            run_name=run_config["model_name"],
            project_name="Auto Labeling Ultralytics",
            dataset_name=run_config["v51_dataset_name"],
            config=run_config,
            wandb_activate=wandb_activate,
        )

        detector = UltralyticsObjectDetection(dataset=dataset, config=run_config)

        # Check if all selected modes are supported
        SUPPORTED_MODES = ["train", "inference"]
        for mode in run_config["mode"]:
            if mode not in SUPPORTED_MODES:
                logging.error(f"Selected mode {mode} is not supported.")

        if SUPPORTED_MODES[0] in run_config["mode"]:
            logging.info(f"Training model {run_config['model_name']}")
            detector.train()
        if SUPPORTED_MODES[1] in run_config["mode"]:
            logging.info(f"Running inference for model {run_config['model_name']}")
            detector.inference()

    except Exception as e:
        logging.error(f"An error occurred with model {run_config['model_name']}: {e}")
        wandb_exit_code = 1

    finally:
        wandb_close(wandb_exit_code)

    return True


def workflow_auto_labeling_hf(dataset, hf_dataset, run_config, wandb_activate=True):
    try:
        wandb_exit_code = 0
        wandb_run = wandb_init(
            run_name=run_config["model_name"],
            project_name="Auto Labeling Hugging Face",
            dataset_name=run_config["v51_dataset_name"],
            config=run_config,
            wandb_activate=wandb_activate,
        )

        detector = HuggingFaceObjectDetection(
            dataset=dataset,
            config=run_config,
        )
        SUPPORTED_MODES = ["train", "inference"]

        # Check if all selected modes are supported
        for mode in run_config["mode"]:
            if mode not in SUPPORTED_MODES:
                logging.error(f"Selected mode {mode} is not supported.")
        if SUPPORTED_MODES[0] in run_config["mode"]:
            logging.info(f"Training model {run_config['model_name']}")
            detector.train(hf_dataset)
        if SUPPORTED_MODES[1] in run_config["mode"]:
            logging.info(f"Running inference for model {run_config['model_name']}")
            detector.inference()

    except Exception as e:
        logging.error(f"An error occurred with model {run_config['model_name']}: {e}")
        wandb_exit_code = 1

    finally:
        wandb_close(wandb_exit_code)

    return True


def workflow_auto_labeling_custom_codetr(
    dataset, dataset_info, run_config, wandb_activate=True
):

    try:
        wandb_exit_code = 0
        wandb_run = wandb_init(
            run_name=run_config["config"],
            project_name="Co-DETR Auto Labeling",
            dataset_name=dataset_info["name"],
            config=run_config,
            wandb_activate=wandb_activate,
        )

        mode = run_config["mode"]

        detector = CustomCoDETRObjectDetection(dataset, dataset_info, run_config)
        if "train" in mode:
            detector.convert_data()
            detector.update_config_file(
                dataset_name=dataset_info["name"],
                config_file=run_config["config"],
                max_epochs=run_config["epochs"],
            )
            detector.train(
                run_config["config"], run_config["n_gpus"], run_config["container_tool"]
            )
        if "inference" in mode:
            detector.run_inference(
                dataset,
                run_config["config"],
                run_config["n_gpus"],
                run_config["container_tool"],
                run_config["inference_settings"],
            )
    except Exception as e:
        logging.error(f"Error during CoDETR training: {e}")
        wandb_exit_code = 1
    finally:
        wandb_close(wandb_exit_code)

    return True


def workflow_zero_shot_object_detection(dataset, dataset_info, config):
    # Set multiprocessing mode for CUDA multiprocessing
    try:
        mp.set_start_method("spawn", force=True)
        logging.debug("Successfully set multiprocessing start method to 'spawn'")
    except RuntimeError as e:
        # This is expected if the start method was already set
        logging.debug(f"Multiprocessing start method was already set: {e}")
    except Exception as e:
        # Handle any other unexpected errors
        logging.error(f"Failed to set multiprocessing start method: {e}")

    # Zero-shot object detector models from Huggingface
    # Optimized for parallel multi-GPU inference, also supports single GPU
    dataset_torch = FiftyOneTorchDatasetCOCO(dataset)
    detector = ZeroShotObjectDetection(
        dataset_torch=dataset_torch, dataset_info=dataset_info, config=config
    )

    # Check if model detections are already stored in V51 dataset or on disk
    models_splits_dict = detector.exclude_stored_predictions(
        dataset_v51=dataset, config=config
    )
    if len(models_splits_dict) > 0:
        config["hf_models_zeroshot_objectdetection"] = models_splits_dict
        distributor = ZeroShotDistributer(
            config=config,
            n_samples=len(dataset_torch),
            dataset_info=dataset_info,
            detector=detector,
        )
        distributor.distribute_and_run()
    else:
        logging.info(
            "All zero shot models already have predictions stored in the dataset."
        )

    # To make new fields available to follow-up processes
    dataset.reload()
    dataset.save()

    return True


def workflow_mask_teacher(dataset, dataset_info):
    try:
        DEPTH_ESTIMATION_MODELS = WORKFLOWS["mask_teacher"]["depth_estimation"]
        SEMANTIC_SEGMENTATION_MODELS = WORKFLOWS["mask_teacher"][
            "semantic_segmentation"
        ]

        for model_name in DEPTH_ESTIMATION_MODELS:
            teacher = MaskTeacher(
                dataset=dataset,
                dataset_info=dataset_info,
                model_name=model_name,
                task_type="depth_estimation",
                model_config=WORKFLOWS["mask_teacher"]["depth_estimation"][model_name],
            )
            teacher.run_inference()

        for model_name in SEMANTIC_SEGMENTATION_MODELS:
            teacher = MaskTeacher(
                dataset=dataset,
                dataset_info=dataset_info,
                model_name=model_name,
                task_type="semantic_segmentation",
                model_config=WORKFLOWS["mask_teacher"]["semantic_segmentation"][
                    model_name
                ],
            )
            teacher.run_inference()

        return dataset

    except Exception as e:
        logging.error(f"Mask Teacher failed: {e}")
        raise


def workflow_ensemble_selection(dataset, dataset_info, run_config, wandb_activate=True):
    try:
        wandb_exit_code = 0

        wandb_run = wandb_init(
            run_name="Selection by Ensemble",
            project_name="Ensemble Selection",
            dataset_name=dataset_info["name"],
            config=run_config,
            wandb_activate=wandb_activate,
        )
        ensemble_selecter = EnsembleSelection(dataset, run_config)
        ensemble_selecter.ensemble_selection()
    except Exception as e:
        logging.error(f"An error occured during Ensemble Selection: {e}")
        wandb_exit_code = 1

    finally:
        wandb_close(wandb_exit_code)

    return True


def cleanup_memory():
    logging.info("Starting memory cleanup")
    """Clean up memory after workflow execution"""
    # Clear CUDA cache
    if torch.cuda.is_available():
        torch.cuda.empty_cache()

    # Force garbage collection
    gc.collect()

    # Clear any leftover tensors
    n_deleted_torch_objects = 0
    for obj in tqdm(
        gc.get_objects(), desc="Deleting objects from Python Garbage Collector"
    ):
        try:
            if torch.is_tensor(obj):
                del obj
                n_deleted_torch_objects += 1
        except:
            pass

    logging.info(f"Deleted {n_deleted_torch_objects} torch objects")

    # Final garbage collection
    gc.collect()


class WorkflowExecutor:
    def __init__(
        self,
        workflows: List[str],
        selected_dataset: str,
        dataset: fo.Dataset,
        dataset_info: Dict,
    ):
        self.workflows = workflows
        self.selected_dataset = selected_dataset
        self.dataset = dataset
        self.dataset_info = dataset_info

    def execute(self) -> bool:
        """Execute workflows in sequential order"""
        if len(self.workflows) == 0:
            logging.error("No workflows selected.")
            return False

        logging.info(f"Selected workflows: {self.workflows}")
        for workflow in self.workflows:
            logging.info(
                f"Running workflow {workflow} for dataset {self.selected_dataset}"
            )
            try:
                if workflow == "aws_download":
                    parameter_group = "mcity"
                    parameters = WORKFLOWS["aws_download"].get(parameter_group, None)
                    if parameter_group == "mcity":
                        dataset, dataset_name = workflow_aws_download(parameters)
                    else:
                        logging.error(
                            f"The parameter group {parameter_group} is not supported. As AWS are highly specific, please provide a separate set of parameters and a workflow."
                        )

                    # Select downloaded dataset for further workflows if configured
                    if dataset is not None:
                        if (
                            WORKFLOWS["aws_download"]["selected_dataset_overwrite"]
                            == True
                        ):

                            dataset_info = {
                                "name": dataset_name,
                                "v51_type": "FiftyOneDataset",
                                "splits": [],
                            }

                            self.dataset = dataset
                            self.dataset_info = dataset_info
                            logging.warning(
                                f"Overwritting selected dataset {self.selected_dataset} with {dataset_name}"
                            )
                            self.selected_dataset = dataset_name

                elif workflow == "embedding_selection":
                    embedding_models = WORKFLOWS["embedding_selection"][
                        "embedding_models"
                    ]

                    for MODEL_NAME in (
                        pbar := tqdm(embedding_models, desc="Selection by Embeddings")
                    ):

                        # Status
                        pbar.set_description(
                            f"Selection by embeddings with model {MODEL_NAME}."
                        )

                        # Config
                        mode = WORKFLOWS["embedding_selection"]["mode"]
                        parameters = WORKFLOWS["embedding_selection"]["parameters"]
                        config = {"mode": mode, "parameters": parameters}

                        # Workflow
                        workflow_embedding_selection(
                            self.dataset,
                            self.dataset_info,
                            MODEL_NAME,
                            config,
                        )

                elif workflow == "anomaly_detection":

                    # Config
                    ano_dec_config = WORKFLOWS["anomaly_detection"]
                    anomalib_image_models = ano_dec_config["anomalib_image_models"]
                    eval_metrics = ano_dec_config["anomalib_eval_metrics"]

                    dataset_ano_dec = None
                    data_root = None
                    if "train" in ano_dec_config["mode"]:
                        try:
                            data_preparer = AnomalyDetectionDataPreparation(
                                self.dataset, self.selected_dataset
                            )
                            dataset_ano_dec = data_preparer.dataset_ano_dec
                            data_root = data_preparer.export_root
                        except Exception as e:
                            logging.error(
                                f"Error during data preparation for Anomaly Detection: {e}"
                            )

                    for MODEL_NAME in (
                        pbar := tqdm(anomalib_image_models, desc="Anomalib")
                    ):
                        # Status
                        pbar.set_description(f"Anomalib model {MODEL_NAME}.")

                        # Config
                        run_config = {
                            "model_name": MODEL_NAME,
                            "image_size": anomalib_image_models[MODEL_NAME].get(
                                "image_size", None
                            ),
                            "batch_size": anomalib_image_models[MODEL_NAME].get(
                                "batch_size", 1
                            ),
                            "epochs": ano_dec_config["epochs"],
                            "early_stop_patience": ano_dec_config[
                                "early_stop_patience"
                            ],
                            "data_root": data_root,
                            "mode": ano_dec_config["mode"],
                        }

                        # Workflow
                        workflow_anomaly_detection(
                            self.dataset,
                            dataset_ano_dec,
                            self.dataset_info,
                            eval_metrics,
                            run_config,
                        )

                elif workflow == "auto_labeling":

                    # Config
                    SUPPORTED_MODEL_SOURCES = [
                        "hf_models_objectdetection",
                        "custom_codetr",
                        "ultralytics",
                    ]

                    # Common parameters between models
                    config_autolabel = WORKFLOWS["auto_labeling"]
                    mode = config_autolabel["mode"]
                    epochs = config_autolabel["epochs"]
                    selected_model_source = config_autolabel["model_source"]

                    # Check if all selected modes are supported
                    for model_source in selected_model_source:
                        if model_source not in SUPPORTED_MODEL_SOURCES:
                            logging.error(
                                f"Selected model source {model_source} is not supported."
                            )

                    if SUPPORTED_MODEL_SOURCES[0] in selected_model_source:
                        # Hugging Face Models
                        hf_models = config_autolabel["hf_models_objectdetection"]

                        # Dataset Conversion
                        try:
                            logging.info("Converting dataset into Hugging Face format.")
                            pytorch_dataset = FiftyOneTorchDatasetCOCO(self.dataset)
                            pt_to_hf_converter = TorchToHFDatasetCOCO(pytorch_dataset)
                            hf_dataset = pt_to_hf_converter.convert()
                        except Exception as e:
                            logging.error(f"Error during dataset conversion: {e}")

                        for MODEL_NAME in (
                            pbar := tqdm(hf_models, desc="Auto Labeling Models")
                        ):
                            # Status Update
                            pbar.set_description(
                                f"Processing Hugging Face model {MODEL_NAME}"
                            )

                            # Config
                            config_model = config_autolabel[
                                "hf_models_objectdetection"
                            ][MODEL_NAME]

                            run_config = {
                                "mode": mode,
                                "model_name": MODEL_NAME,
                                "v51_dataset_name": self.selected_dataset,
                                "epochs": epochs,
                                "early_stop_threshold": config_autolabel[
                                    "early_stop_threshold"
                                ],
                                "early_stop_patience": config_autolabel[
                                    "early_stop_patience"
                                ],
                                "learning_rate": config_autolabel["learning_rate"],
                                "weight_decay": config_autolabel["weight_decay"],
                                "max_grad_norm": config_autolabel["max_grad_norm"],
                                "batch_size": config_model.get("batch_size", 1),
                                "image_size": config_model.get("image_size", None),
                                "n_worker_dataloader": config_autolabel[
                                    "n_worker_dataloader"
                                ],
                            }

                            # Workflow
                            workflow_auto_labeling_hf(
                                self.dataset,
                                hf_dataset,
                                run_config,
                            )

                    if SUPPORTED_MODEL_SOURCES[1] in selected_model_source:
<<<<<<< HEAD

                        # Config
=======
                        # Custom Co-DETR
>>>>>>> 437d4064
                        config_codetr = config_autolabel["custom_codetr"]
                        run_config = {
                            "export_dataset_root": config_codetr["export_dataset_root"],
                            "container_tool": config_codetr["container_tool"],
                            "n_gpus": config_codetr["n_gpus"],
                            "mode": config_autolabel["mode"],
                            "epochs": config_autolabel["epochs"],
                            "inference_settings": config_autolabel[
                                "inference_settings"
                            ],
                            "config": None,
                        }
                        codetr_configs = config_codetr["configs"]

                        for config in tqdm(
                            codetr_configs, desc="Processing Co-DETR configurations"
                        ):
                            run_config["config"] = config
                            workflow_auto_labeling_custom_codetr(
                                self.dataset, self.dataset_info, run_config
                            )
                    if SUPPORTED_MODEL_SOURCES[2] in selected_model_source:
                        # Ultralytics Models
                        config_ultralytics = config_autolabel["ultralytics"]
                        models_ultralytics = config_ultralytics["models"]
                        export_dataset_root = config_ultralytics["export_dataset_root"]

                        # Export data into necessary format
                        if "train" in mode:
                            try:
                                UltralyticsObjectDetection.export_data(
                                    self.dataset,
                                    self.dataset_info,
                                    export_dataset_root,
                                )
                            except Exception as e:
                                logging.error(
                                    f"Error during Ultralytics dataset export: {e}"
                                )

                        for model_name in (
                            pbar := tqdm(
                                models_ultralytics, desc="Ultralytics training"
                            )
                        ):
                            pbar.set_description(f"Ultralytics model {model_name}")
                            run_config = {
                                "mode": mode,
                                "model_name": model_name,
                                "v51_dataset_name": self.dataset_info["name"],
                                "epochs": epochs,
                                "patience": config_autolabel["early_stop_threshold"],
                                "batch_size": models_ultralytics[model_name][
                                    "batch_size"
                                ],
                                "img_size": models_ultralytics[model_name]["img_size"],
                                "export_dataset_root": export_dataset_root,
                                "inference_settings": config_autolabel[
                                    "inference_settings"
                                ],
                            }

                            workflow_auto_labeling_ultralytics(self.dataset, run_config)

                elif workflow == "auto_labeling_zero_shot":
                    config = WORKFLOWS["auto_labeling_zero_shot"]
                    workflow_zero_shot_object_detection(
                        self.dataset, self.dataset_info, config
                    )

                elif workflow == "ensemble_selection":
                    # Config
                    run_config = WORKFLOWS["ensemble_selection"]

                    # Workflow
                    workflow_ensemble_selection(
                        self.dataset, self.dataset_info, run_config
                    )

                elif workflow == "mask_teacher":
                    workflow_mask_teacher(self.dataset, self.dataset_info)

                else:
                    logging.error(
                        f"Workflow {workflow} not found. Check available workflows in config.py."
                    )
                    return False

                cleanup_memory()  # Clean after each workflow
                logging.info(f"Completed workflow {workflow} and cleaned up memory")

            except Exception as e:
                logging.error(f"Workflow {workflow}: An error occurred: {e}")
                wandb_close(exit_code=1)
                cleanup_memory()  # Clean up even after failure

        return True


def main():
    time_start = time.time()
    configure_logging()

    # Signal handler for CTRL + C
    signal.signal(signal.SIGINT, signal_handler)

    # Execute workflows
    dataset, dataset_info = load_dataset(SELECTED_DATASET)
    executor = WorkflowExecutor(
        SELECTED_WORKFLOW, SELECTED_DATASET["name"], dataset, dataset_info
    )
    executor.execute()

    # Launch V51 session
    dataset.reload()
    dataset.save()
    arrange_fields_in_groups(dataset)
    logging.info(f"Launching Voxel51 session for dataset {dataset_info['name']}.")

    # Dataset stats
    logging.debug(dataset)
    logging.debug(dataset.stats(include_media=True))

    # V51 UI launch
    session = fo.launch_app(
        dataset, address=V51_ADDRESS, port=V51_PORT, remote=V51_REMOTE
    )

    time_stop = time.time()
    logging.info(f"Elapsed time: {time_stop - time_start:.2f} seconds")


if __name__ == "__main__":
    cleanup_memory()  # Clean before run
    main()<|MERGE_RESOLUTION|>--- conflicted
+++ resolved
@@ -689,12 +689,7 @@
                             )
 
                     if SUPPORTED_MODEL_SOURCES[1] in selected_model_source:
-<<<<<<< HEAD
-
-                        # Config
-=======
                         # Custom Co-DETR
->>>>>>> 437d4064
                         config_codetr = config_autolabel["custom_codetr"]
                         run_config = {
                             "export_dataset_root": config_codetr["export_dataset_root"],
