--- conflicted
+++ resolved
@@ -709,17 +709,8 @@
                         for config in tqdm(
                             codetr_configs, desc="Processing Co-DETR configurations"
                         ):
-<<<<<<< HEAD
+                            pbar.set_description(f"Co-DETR model {MODEL_NAME}")                          
                             run_config["config"] = config
-=======
-                            # Status Update
-                            pbar.set_description(f"Co-DETR model {MODEL_NAME}")
-
-                            # Update config
-                            run_config["codetr_config"] = MODEL_NAME
-
-                            # Workflow
->>>>>>> 52d10c62
                             workflow_auto_labeling_custom_codetr(
                                 self.dataset, self.dataset_info, run_config
                             )
