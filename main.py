import datetime
import logging
import signal
import sys
import time
import warnings
from typing import Dict, List

import torch

IGNORE_FUTURE_WARNINGS = True
if IGNORE_FUTURE_WARNINGS:
    warnings.simplefilter("ignore", category=FutureWarning)

import gc

import fiftyone as fo
import torch.multiprocessing as mp
from tqdm import tqdm

from config.config import (
    SELECTED_DATASET,
    SELECTED_WORKFLOW,
    V51_ADDRESS,
    V51_PORT,
    V51_REMOTE,
    WORKFLOWS,
)
from utils.anomaly_detection_data_preparation import AnomalyDetectionDataPreparation
from utils.data_loader import FiftyOneTorchDatasetCOCO, TorchToHFDatasetCOCO
from utils.dataset_loader import load_dataset
from utils.logging import configure_logging
from utils.mp_distribution import ZeroShotDistributer
from utils.sidebar_groups import arrange_fields_in_groups
from utils.wandb_helper import wandb_close, wandb_init
from workflows.anomaly_detection import Anodec
from workflows.auto_labeling import (
    CustomCoDETRObjectDetection,
    HuggingFaceObjectDetection,
    ZeroShotObjectDetection,
)
from workflows.aws_download import AwsDownloader
from workflows.embedding_selection import EmbeddingSelection
from workflows.ensemble_selection import EnsembleSelection
from workflows.auto_label_mask import AutoLabelMask

wandb_run = None  # Init globally to make sure it is available

def signal_handler(sig, frame):
    logging.error("You pressed Ctrl+C!")
    try:
        wandb_close(exit_code=1)
        cleanup_memory()
    except:
        pass
    sys.exit(0)


def workflow_aws_download(parameters, wandb_activate=True):
    dataset = None
    dataset_name = None
    wandb_exit_code = 0
    files_to_be_downloaded = 0
    try:
        # Config
        bucket = parameters["bucket"]
        prefix = parameters["prefix"]
        download_path = parameters["download_path"]
        test_run = parameters["test_run"]

        # Logging
        now = datetime.datetime.now()
        datetime_str = now.strftime("%Y-%m-%d_%H-%M-%S")
        log_dir = f"logs/tensorboard/aws_{datetime_str}"

        dataset_name = f"annarbor_rolling_{datetime_str}"

        # Weights and Biases
        wandb_run = wandb_init(
            run_name=dataset_name,
            project_name="AWS Download",
            dataset_name=dataset_name,
            log_dir=log_dir,
            wandb_activate=wandb_activate,
        )

        # Workflow
        aws_downloader = AwsDownloader(
            bucket=bucket,
            prefix=prefix,
            download_path=download_path,
            test_run=test_run,
        )

        (
            sub_folder,
            files,
            files_to_be_downloaded,
            DOWNLOAD_NUMBER_SUCCESS,
            DOWNLOAD_SIZE_SUCCESS,
        ) = aws_downloader.download_files(log_dir=log_dir)

        dataset = aws_downloader.decode_data(
            sub_folder=sub_folder,
            files=files,
            log_dir=log_dir,
            dataset_name=dataset_name,
        )

    except Exception as e:
        logging.error(f"AWS Download and Extraction failed: {e}")
        wandb_exit_code = 1

    finally:
        wandb_close(wandb_exit_code)

    return dataset, dataset_name, files_to_be_downloaded


def workflow_anomaly_detection(
    dataset_normal,
    dataset_ano_dec,
    dataset_info,
    eval_metrics,
    run_config,
    wandb_activate=True,
):
    try:
        # Weights and Biases
        wandb_exit_code = 0
        wandb_run, log_dir = wandb_init(
            run_name=run_config["model_name"],
            project_name="Selection by Anomaly Detection",
            dataset_name=dataset_info["name"],
            config=run_config,
            wandb_activate=wandb_activate,
        )

        # Workflow

        SUPPORTED_MODES = ["train", "inference"]
        # Check if all selected modes are supported
        for mode in run_config["mode"]:
            if mode not in SUPPORTED_MODES:
                logging.error(f"Selected mode {mode} is not supported.")
        if SUPPORTED_MODES[0] in run_config["mode"]:
            ano_dec = Anodec(
                dataset=dataset_ano_dec,
                eval_metrics=eval_metrics,
                dataset_info=dataset_info,
                config=run_config,
                tensorboard_output=log_dir,
            )
            ano_dec.train_and_export_model()
            ano_dec.run_inference(mode=SUPPORTED_MODES[0])
            ano_dec.eval_v51()
        if SUPPORTED_MODES[1] in run_config["mode"]:
            ano_dec = Anodec(
                dataset=dataset_normal,
                eval_metrics=eval_metrics,
                dataset_info=dataset_info,
                config=run_config,
                tensorboard_output=log_dir,
            )
            ano_dec.run_inference(mode=SUPPORTED_MODES[1])

    except Exception as e:
        logging.error(
            f"Error in Anomaly Detection for model {run_config['model_name']}: {e}"
        )
        wandb_exit_code = 1
    finally:
        wandb_close(exit_code=wandb_exit_code)

    return True


def workflow_embedding_selection(
    dataset, dataset_info, MODEL_NAME, config, wandb_activate=True
):
    try:
        wandb_exit_code = 0
        wandb_run, log_dir = wandb_init(
            run_name=MODEL_NAME,
            project_name="Selection by Embedding",
            dataset_name=dataset_info["name"],
            config=config,
            wandb_activate=wandb_activate,
        )
        embedding_selector = EmbeddingSelection(
            dataset, dataset_info, MODEL_NAME, log_dir
        )

        if embedding_selector.model_already_used == False:

            embedding_selector.compute_embeddings(config["mode"])
            embedding_selector.compute_similarity()

            # Find representative and unique samples as center points for further selections
            thresholds = config["parameters"]
            embedding_selector.compute_representativeness(
                thresholds["compute_representativeness"]
            )
            embedding_selector.compute_unique_images_greedy(
                thresholds["compute_unique_images_greedy"]
            )
            embedding_selector.compute_unique_images_deterministic(
                thresholds["compute_unique_images_deterministic"]
            )

            # Select samples similar to the center points to enlarge the dataset
            embedding_selector.compute_similar_images(
                thresholds["compute_similar_images"], thresholds["neighbour_count"]
            )
        else:
            logging.warning(
                f"Skipping model {embedding_selector.model_name_key}. It was already used for sample selection."
            )

    except Exception as e:
        logging.error(f"An error occurred with model {MODEL_NAME}: {e}")
        wandb_exit_code = 1
    finally:
        wandb_close(wandb_exit_code)

    return True


def workflow_auto_labeling(dataset, hf_dataset, run_config, wandb_activate=True):
    try:
        wandb_exit_code = 0
        wandb_run = wandb_init(
            run_name=run_config["model_name"],
            project_name="Auto Labeling Hugging Face",
            dataset_name=run_config["v51_dataset_name"],
            config=run_config,
            wandb_activate=wandb_activate,
        )

        logging.error

        detector = HuggingFaceObjectDetection(
            dataset=dataset,
            config=run_config,
        )
        SUPPORTED_MODES = ["train", "inference"]

        # Check if all selected modes are supported
        for mode in run_config["mode"]:
            if mode not in SUPPORTED_MODES:
                logging.error(f"Selected mode {mode} is not supported.")
        if SUPPORTED_MODES[0] in run_config["mode"]:
            logging.info(f"Training model {run_config['model_name']}")
            detector.train(hf_dataset)
        if SUPPORTED_MODES[1] in run_config["mode"]:
            logging.info(f"Running inference for model {run_config['model_name']}")
            detector.inference()

    except Exception as e:
        logging.error(f"An error occurred with model {run_config['model_name']}: {e}")
        wandb_exit_code = 1

    finally:
        wandb_close(wandb_exit_code)

    return True


def workflow_auto_labeling_custom_codetr(
    dataset_info, run_config, dataset=None, detector=None, wandb_activate=True
):
    try:
        if detector is None:
            # Export dataset into the format Co-DETR expects
            try:
                if dataset is None:
                    logging.error(
                        f"Dataset is '{dataset}' but needs to be passed for dataset conversion."
                    )
                detector = CustomCoDETRObjectDetection(
                    dataset,
                    dataset_info["name"],
                    dataset_info["v51_splits"],
                    run_config["export_dataset_root"],
                )
                detector.convert_data()
            except Exception as e:
                logging.error(f"Error during CoDETR dataset export: {e}")

        wandb_exit_code = 0
        wandb_run = wandb_init(
            run_name="MODEL_NAME",
            project_name="Selection by Embedding",
            dataset_name=dataset_info["name"],
            config=run_config,
            wandb_activate=wandb_activate,
        )

        detector.update_config_file(
            dataset_name=dataset_info["name"], config_file=run_config["codetr_config"]
        )
        detector.train(
            run_config["codetr_config"],
            run_config["n_gpus"],
            run_config["container_tool"],
        )
    except Exception as e:
        logging.error(f"Error during CoDETR training: {e}")
        wandb_exit_code = 1
    finally:
        wandb_close(wandb_exit_code)

    return True


def workflow_zero_shot_object_detection(dataset, dataset_info, config):
    # Set multiprocessing mode for CUDA multiprocessing
    try:
        mp.set_start_method("spawn", force=True)
        logging.debug("Successfully set multiprocessing start method to 'spawn'")
    except RuntimeError as e:
        # This is expected if the start method was already set
        logging.debug(f"Multiprocessing start method was already set: {e}")
    except Exception as e:
        # Handle any other unexpected errors
        logging.error(f"Failed to set multiprocessing start method: {e}")

    # Zero-shot object detector models from Huggingface
    # Optimized for parallel multi-GPU inference, also supports single GPU
    dataset_torch = FiftyOneTorchDatasetCOCO(dataset)
    detector = ZeroShotObjectDetection(
        dataset_torch=dataset_torch, dataset_info=dataset_info, config=config
    )

    # Check if model detections are already stored in V51 dataset or on disk
    models_splits_dict = detector.exclude_stored_predictions(
        dataset_v51=dataset, config=config
    )
    if len(models_splits_dict) > 0:
        config["hf_models_zeroshot_objectdetection"] = models_splits_dict
        distributor = ZeroShotDistributer(
            config=config,
            n_samples=len(dataset_torch),
            dataset_info=dataset_info,
            detector=detector,
        )
        distributor.distribute_and_run()
    else:
        logging.info(
            "All zero shot models already have predictions stored in the dataset."
        )

    # To make new fields available to follow-up processes
    dataset.reload()
    dataset.save()

    return True


def workflow_auto_label_mask(dataset, dataset_info, config):
    try:
        depth_config = config["depth_estimation"]
        seg_config = config["semantic_segmentation"]

        for architecture_name, architecture_info in depth_config.items():
            print(f"Processing depth_estimation arch: {architecture_name}")
            auto_labeler = AutoLabelMask(
                dataset=dataset,
                dataset_info=dataset_info,
                model_name=architecture_name,
                task_type="depth_estimation",
                model_config=architecture_info,
            )
            auto_labeler.run_inference()

        for architecture_name, architecture_info in seg_config.items():
            print(f"Processing semantic_segmentation arch: {architecture_name}")
            auto_labeler = AutoLabelMask(
                dataset=dataset,
                dataset_info=dataset_info,
                model_name=architecture_name,
                task_type="semantic_segmentation",
                model_config=architecture_info,
            )
            auto_labeler .run_inference()

    except Exception as e:
        logging.error(f"Auto-labeling mask workflow failed: {e}")
        raise


def workflow_ensemble_selection(dataset, dataset_info, run_config, wandb_activate=True):
    try:
        wandb_exit_code = 0

        wandb_run = wandb_init(
            run_name="Selection by Ensemble",
            project_name="Ensemble Selection",
            dataset_name=dataset_info["name"],
            config=run_config,
            wandb_activate=wandb_activate,
        )
        ensemble_selecter = EnsembleSelection(dataset, run_config)
        ensemble_selecter.ensemble_selection()
    except Exception as e:
        logging.error(f"An error occured during Ensemble Selection: {e}")
        wandb_exit_code = 1

    finally:
        wandb_close(wandb_exit_code)

    return True


def cleanup_memory():
    logging.info("Starting memory cleanup")
    """Clean up memory after workflow execution"""
    # Clear CUDA cache
    if torch.cuda.is_available():
        torch.cuda.empty_cache()

    # Force garbage collection
    gc.collect()

    # Clear any leftover tensors
    n_deleted_torch_objects = 0
    for obj in tqdm(
        gc.get_objects(), desc="Deleting objects from Python Garbage Collector"
    ):
        try:
            if torch.is_tensor(obj):
                del obj
                n_deleted_torch_objects += 1
        except:
            pass

    logging.info(f"Deleted {n_deleted_torch_objects} torch objects")

    # Final garbage collection
    gc.collect()


class WorkflowExecutor:
    def __init__(
        self,
        workflows: List[str],
        selected_dataset: str,
        dataset: fo.Dataset,
        dataset_info: Dict,
    ):
        self.workflows = workflows
        self.selected_dataset = selected_dataset
        self.dataset = dataset
        self.dataset_info = dataset_info

    def execute(self) -> bool:
        """Execute workflows in sequential order"""
        if len(self.workflows) == 0:
            logging.error("No workflows selected.")
            return False

        logging.info(f"Selected workflows: {self.workflows}")
        for workflow in self.workflows:
            logging.info(
                f"Running workflow {workflow} for dataset {self.selected_dataset}"
            )
            try:
                if workflow == "aws_download":
                    parameter_group = "mcity"
                    parameters = WORKFLOWS["aws_download"].get(parameter_group, None)
                    if parameter_group == "mcity":
                        dataset, dataset_name = workflow_aws_download(parameters)
                    else:
                        logging.error(
                            f"The parameter group {parameter_group} is not supported. As AWS are highly specific, please provide a separate set of parameters and a workflow."
                        )

                    # Select downloaded dataset for further workflows if configured
                    if dataset is not None:
                        if (
                            WORKFLOWS["aws_download"]["selected_dataset_overwrite"]
                            == True
                        ):

                            dataset_info = {
                                "name": dataset_name,
                                "v51_type": "FiftyOneDataset",
                                "splits": [],
                            }

                            self.dataset = dataset
                            self.dataset_info = dataset_info
                            logging.warning(
                                f"Overwritting selected dataset {self.selected_dataset} with {dataset_name}"
                            )
                            self.selected_dataset = dataset_name

                elif workflow == "embedding_selection":
                    embedding_models = WORKFLOWS["embedding_selection"][
                        "embedding_models"
                    ]

                    for MODEL_NAME in (
                        pbar := tqdm(embedding_models, desc="Selection by Embeddings")
                    ):

                        # Status
                        pbar.set_description(
                            f"Selection by embeddings with model {MODEL_NAME}."
                        )

                        # Config
                        mode = WORKFLOWS["embedding_selection"]["mode"]
                        parameters = WORKFLOWS["embedding_selection"]["parameters"]
                        config = {"mode": mode, "parameters": parameters}

                        # Workflow
                        workflow_embedding_selection(
                            self.dataset,
                            self.dataset_info,
                            MODEL_NAME,
                            config,
                        )

                elif workflow == "anomaly_detection":

                    # Config
                    ano_dec_config = WORKFLOWS["anomaly_detection"]
                    anomalib_image_models = ano_dec_config["anomalib_image_models"]
                    eval_metrics = ano_dec_config["anomalib_eval_metrics"]

                    dataset_ano_dec = None
                    data_root = None
                    if "train" in ano_dec_config["mode"]:
                        try:
                            data_preparer = AnomalyDetectionDataPreparation(
                                self.dataset, self.selected_dataset
                            )
                            dataset_ano_dec = data_preparer.dataset_ano_dec
                            data_root = data_preparer.export_root
                        except Exception as e:
                            logging.error(
                                f"Error during data preparation for Anomaly Detection: {e}"
                            )

                    for MODEL_NAME in (
                        pbar := tqdm(anomalib_image_models, desc="Anomalib")
                    ):
                        # Status
                        pbar.set_description(f"Anomalib model {MODEL_NAME}.")

                        # Config
                        run_config = {
                            "model_name": MODEL_NAME,
                            "image_size": anomalib_image_models[MODEL_NAME].get(
                                "image_size", None
                            ),
                            "batch_size": anomalib_image_models[MODEL_NAME].get(
                                "batch_size", 1
                            ),
                            "epochs": ano_dec_config["epochs"],
                            "early_stop_patience": ano_dec_config[
                                "early_stop_patience"
                            ],
                            "data_root": data_root,
                            "mode": ano_dec_config["mode"],
                        }

                        # Workflow
                        workflow_anomaly_detection(
                            self.dataset,
                            dataset_ano_dec,
                            self.dataset_info,
                            eval_metrics,
                            run_config,
                        )

                elif workflow == "auto_labeling":

                    # Config
                    SUPPORTED_MODEL_SOURCES = [
                        "hf_models_objectdetection",
                        "custom_codetr",
                        "ultralytics",
                    ]

                    # Check if all selected modes are supported
                    config_autolabel = WORKFLOWS["auto_labeling"]
                    selected_model_source = config_autolabel["model_source"]
                    for model_source in selected_model_source:
                        if model_source not in SUPPORTED_MODEL_SOURCES:
                            logging.error(
                                f"Selected model source {model_source} is not supported."
                            )
                    if SUPPORTED_MODEL_SOURCES[0] in selected_model_source:
                        hf_models = config_autolabel["hf_models_objectdetection"]

                        # Dataset Conversion
                        try:
                            logging.info("Converting dataset into Hugging Face format.")
                            pytorch_dataset = FiftyOneTorchDatasetCOCO(self.dataset)
                            pt_to_hf_converter = TorchToHFDatasetCOCO(pytorch_dataset)
                            hf_dataset = pt_to_hf_converter.convert()
                        except Exception as e:
                            logging.error(f"Error during dataset conversion: {e}")

                        # Train models
                        for MODEL_NAME in (
                            pbar := tqdm(hf_models, desc="Auto Labeling Models")
                        ):
                            # Status Update
                            pbar.set_description(
                                f"Processing Hugging Face model {MODEL_NAME}"
                            )

                            # Config
                            config_model = config_autolabel[
                                "hf_models_objectdetection"
                            ][MODEL_NAME]

                            run_config = {
                                "mode": config_autolabel["mode"],
                                "model_name": MODEL_NAME,
                                "v51_dataset_name": self.selected_dataset,
                                "epochs": config_autolabel["epochs"],
                                "early_stop_threshold": config_autolabel[
                                    "early_stop_threshold"
                                ],
                                "early_stop_patience": config_autolabel[
                                    "early_stop_patience"
                                ],
                                "learning_rate": config_autolabel["learning_rate"],
                                "weight_decay": config_autolabel["weight_decay"],
                                "max_grad_norm": config_autolabel["max_grad_norm"],
                                "batch_size": config_model.get("batch_size", 1),
                                "image_size": config_model.get("image_size", None),
                                "n_worker_dataloader": config_autolabel[
                                    "n_worker_dataloader"
                                ],
                            }

                            # Workflow
                            workflow_auto_labeling(
                                self.dataset,
                                hf_dataset,
                                run_config,
                            )

                    if SUPPORTED_MODEL_SOURCES[1] in selected_model_source:

                        # Config
                        config_codetr = WORKFLOWS["auto_labeling"]["custom_codetr"]
                        run_config = {
                            "export_dataset_root": config_codetr["export_dataset_root"],
                            "container_tool": config_codetr["container_tool"],
                            "n_gpus": config_codetr["n_gpus"],
                        }
                        codetr_models = config_codetr["configs"]

                        # Export dataset into the format Co-DETR expects
                        try:
                            detector = CustomCoDETRObjectDetection(
                                dataset,
                                dataset_info["name"],
                                dataset_info["v51_splits"],
                                config_codetr["export_dataset_root"],
                            )
                            detector.convert_data()
                        except Exception as e:
                            logging.error(f"Error during CoDETR dataset export: {e}")

                        for MODEL_NAME in (
                            pbar := tqdm(codetr_models, desc="CoDETR training")
                        ):
                            # Status Update
                            pbar.set_description(f"CoDETR model {MODEL_NAME}")

                            # Update config
                            run_config["codetr_config"] = MODEL_NAME

                            # Workflow
                            workflow_auto_labeling_custom_codetr(
                                self.dataset_info, run_config
                            )

                elif workflow == "auto_labeling_zero_shot":
                    config = WORKFLOWS["auto_labeling_zero_shot"]
                    workflow_zero_shot_object_detection(
                        self.dataset, self.dataset_info, config
                    )

                elif workflow == "ensemble_selection":
                    # Config
                    run_config = WORKFLOWS["ensemble_selection"]

                    # Workflow
                    workflow_ensemble_selection(
                        self.dataset, self.dataset_info, run_config
                    )

                elif workflow == "auto_label_mask":
                    config = WORKFLOWS["auto_label_mask"]
                    workflow_auto_label_mask(self.dataset, self.dataset_info, config)
                else:
                    logging.error(
                        f"Workflow {workflow} not found. Check available workflows in config.py."
                    )
                    return False

                cleanup_memory()  # Clean after each workflow
                logging.info(f"Completed workflow {workflow} and cleaned up memory")

            except Exception as e:
                logging.error(f"Workflow {workflow}: An error occurred: {e}")
                wandb_close(exit_code=1)
                cleanup_memory()  # Clean up even after failure

        return True


def main():
    time_start = time.time()
    configure_logging()

    # Signal handler for CTRL + C
    signal.signal(signal.SIGINT, signal_handler)

    # Execute workflows
    dataset, dataset_info = load_dataset(SELECTED_DATASET)

    executor = WorkflowExecutor(
        SELECTED_WORKFLOW, SELECTED_DATASET["name"], dataset, dataset_info
    )
    executor.execute()

    # Launch V51 session
    dataset.reload()
    dataset.save()
<<<<<<< HEAD
    logging.info(f"Launching Voxel51 session for dataset {dataset_info['name']}:")
=======
    arrange_fields_in_groups(dataset)
    logging.info(f"Launching Voxel51 session for dataset {dataset_info['name']}.")
>>>>>>> 7fc1330c

    # Dataset stats
    logging.debug(dataset)
    logging.debug(dataset.stats(include_media=True))

    # V51 UI launch
    session = fo.launch_app(
        dataset, address=V51_ADDRESS, port=V51_PORT, remote=V51_REMOTE
    )

    time_stop = time.time()
    logging.info(f"Elapsed time: {time_stop - time_start:.2f} seconds")


if __name__ == "__main__":
    cleanup_memory()  # Clean before run
    main()<|MERGE_RESOLUTION|>--- conflicted
+++ resolved
@@ -736,12 +736,8 @@
     # Launch V51 session
     dataset.reload()
     dataset.save()
-<<<<<<< HEAD
-    logging.info(f"Launching Voxel51 session for dataset {dataset_info['name']}:")
-=======
     arrange_fields_in_groups(dataset)
     logging.info(f"Launching Voxel51 session for dataset {dataset_info['name']}.")
->>>>>>> 7fc1330c
 
     # Dataset stats
     logging.debug(dataset)
